
# global includes
# not ideal but not so slow
# otherwise use target_include_directories
include_directories(
  ${GPSD_INCLUDE_DIRS}
  ${HAMLIB_INCLUDE_DIRS}
  ${ALSA_INCLUDE_DIRS}
  ${UDEV_INCLUDE_DIRS}
  ${PORTAUDIO_INCLUDE_DIRS}
  ${SNDIO_INCLUDE_DIRS}
  ${CUSTOM_GEOTRANZ_DIR}
<<<<<<< HEAD
  ${GPIOD_INCLUDE_DIRS}
=======
  ${CUSTOM_HIDAPI_DIR}
>>>>>>> 30869c7a
  )

if(WIN32 OR CYGWIN)
  include_directories(
    ${CUSTOM_REGEX_DIR}
  )
endif()


# direwolf
list(APPEND direwolf_SOURCES
  direwolf.c
  ais.c
  aprs_tt.c
  audio_stats.c
  ax25_link.c
  ax25_pad.c
  ax25_pad2.c
  beacon.c
  config.c
  decode_aprs.c
  dedupe.c
  demod_9600.c
  demod_afsk.c
  demod_psk.c
  demod.c
  digipeater.c
  cdigipeater.c
  dlq.c
  dsp.c
  dtime_now.c
  dtmf.c
  dwgps.c
  dwsock.c
  encode_aprs.c
  encode_aprs.c
  fcs_calc.c
  fcs_calc.c
  fx25_encode.c
  fx25_extract.c
  fx25_init.c
  fx25_rec.c
  fx25_send.c
  fx25_auto.c
  gen_tone.c
  hdlc_rec.c
  hdlc_rec2.c
  hdlc_send.c
  igate.c
  il2p_codec.c
  il2p_scramble.c
  il2p_rec.c
  il2p_payload.c
  il2p_init.c
  il2p_header.c
  il2p_send.c
  kiss_frame.c
  kiss.c
  kissserial.c
  kissnet.c
  latlong.c
  latlong.c
  log.c
  morse.c
  multi_modem.c
  waypoint.c
  serial_port.c
  pfilter.c
  ptt.c
  recv.c
  rrbb.c
  server.c
  symbols.c
  telemetry.c
  textcolor.c
  tq.c
  tt_text.c
  tt_user.c
  xid.c
  xmit.c
  dwgps.c
  dwgpsnmea.c
  dwgpsd.c
  mheard.c
  )

if(LINUX)
  list(APPEND direwolf_SOURCES
    audio.c
    )
  if(UDEV_FOUND)
    list(APPEND direwolf_SOURCES
      cm108.c
      )
  endif()
  if(AVAHI_CLIENT_FOUND)
    list(APPEND direwolf_SOURCES
      dns_sd_common.c
      dns_sd_avahi.c
      )
  endif()
  elseif(WIN32 OR CYGWIN) # windows
    list(APPEND direwolf_SOURCES
      audio_win.c
      cm108.c

      # icon
      # require plain gcc binary or link
      #${CMAKE_SOURCE_DIR}/cmake/cpack/direwolf.rc
      )
    list(REMOVE_ITEM direwolf_SOURCES
      dwgpsd.c
      )
  elseif(HAVE_SNDIO)
    list(APPEND direwolf_SOURCES
      audio.c
      )
  else() # macOS freebsd
    list(APPEND direwolf_SOURCES
      audio_portaudio.c
      )
    if(USE_MACOS_DNSSD)
      list(APPEND direwolf_SOURCES
        dns_sd_common.c
        dns_sd_macos.c
        )
    endif()
endif()

add_executable(direwolf
  ${direwolf_SOURCES}
  )

target_link_libraries(direwolf
  ${GEOTRANZ_LIBRARIES}
  ${MISC_LIBRARIES}
  ${REGEX_LIBRARIES}
  ${HIDAPI_LIBRARIES}
  Threads::Threads
  ${GPSD_LIBRARIES}
  ${HAMLIB_LIBRARIES}
  ${ALSA_LIBRARIES}
  ${UDEV_LIBRARIES}
  ${PORTAUDIO_LIBRARIES}
<<<<<<< HEAD
  ${GPIOD_LIBRARIES}
=======
  ${SNDIO_LIBRARIES}
  ${AVAHI_LIBRARIES}
>>>>>>> 30869c7a
  )

if(WIN32 OR CYGWIN)
  set_target_properties(direwolf
    PROPERTIES COMPILE_FLAGS "-DUSE_REGEX_STATIC"
    )
  target_link_libraries(direwolf winmm ws2_32 setupapi)
endif()

# decode_aprs
list(APPEND decode_aprs_SOURCES
  decode_aprs.c
  ais.c
  kiss_frame.c
  ax25_pad.c
  dwgpsnmea.c
  dwgps.c
  dwgpsd.c
  serial_port.c
  symbols.c
  textcolor.c
  fcs_calc.c
  latlong.c
  log.c
  telemetry.c
  tt_text.c
  )

if(WIN32 OR CYGWIN)
  list(REMOVE_ITEM decode_aprs_SOURCES
    dwgpsd.c
    )
endif()

add_executable(decode_aprs
  ${decode_aprs_SOURCES}
  )

set_target_properties(decode_aprs
  PROPERTIES COMPILE_FLAGS "-DDECAMAIN -DUSE_REGEX_STATIC"
  )

target_link_libraries(decode_aprs
  ${MISC_LIBRARIES}
  ${REGEX_LIBRARIES}
  Threads::Threads
  ${GPSD_LIBRARIES}
  )


# Convert between text and touch tone representation.
# text2tt
list(APPEND text2tt_SOURCES
  tt_text.c
  )

add_executable(text2tt
  ${text2tt_SOURCES}
  )

set_target_properties(text2tt
  PROPERTIES COMPILE_FLAGS "-DENC_MAIN"
  )

target_link_libraries(text2tt
  ${MISC_LIBRARIES}
  )

# tt2text
list(APPEND tt2text_SOURCES
  tt_text.c
  )

add_executable(tt2text
  ${tt2text_SOURCES}
  )

set_target_properties(tt2text
  PROPERTIES COMPILE_FLAGS "-DDEC_MAIN"
  )

target_link_libraries(tt2text
  ${MISC_LIBRARIES}
  )


# Convert between Latitude/Longitude and UTM coordinates.
# ll2utm
list(APPEND ll2utm_SOURCES
  ll2utm.c
  textcolor.c
  )

add_executable(ll2utm
  ${ll2utm_SOURCES}
  )

target_link_libraries(ll2utm
  ${GEOTRANZ_LIBRARIES}
  ${MISC_LIBRARIES}
  )

# utm2ll
list(APPEND utm2ll_SOURCES
  utm2ll.c
  textcolor.c
  )

add_executable(utm2ll
  ${utm2ll_SOURCES}
  )

target_link_libraries(utm2ll
  ${GEOTRANZ_LIBRARIES}
  ${MISC_LIBRARIES}
  )


# Convert from log file to GPX.
# log2gpx
list(APPEND log2gpx_SOURCES
  log2gpx.c
  textcolor.c
  )

add_executable(log2gpx
  ${log2gpx_SOURCES}
  )

target_link_libraries(log2gpx
  ${MISC_LIBRARIES}
  )


# Test application to generate sound.
# gen_packets
list(APPEND gen_packets_SOURCES
  gen_packets.c
  ax25_pad.c
  ax25_pad2.c
  fx25_encode.c
  fx25_extract.c
  fx25_init.c
  fx25_send.c
  hdlc_send.c
  fcs_calc.c
  gen_tone.c
  il2p_codec.c
  il2p_scramble.c
  il2p_payload.c
  il2p_init.c
  il2p_header.c
  il2p_send.c
  morse.c
  dtmf.c
  textcolor.c
  dsp.c
  )

add_executable(gen_packets
  ${gen_packets_SOURCES}
  )

target_link_libraries(gen_packets
  ${MISC_LIBRARIES}
  )


# Unit test for AFSK demodulator
# atest
list(APPEND atest_SOURCES
  atest.c
  ais.c
  demod.c
  demod_afsk.c
  demod_psk.c
  demod_9600.c
  dsp.c
  fx25_extract.c
  fx25_encode.c
  fx25_init.c
  fx25_rec.c
  hdlc_rec.c
  hdlc_rec2.c
  il2p_codec.c
  il2p_scramble.c
  il2p_rec.c
  il2p_payload.c
  il2p_init.c
  il2p_header.c
  multi_modem.c
  rrbb.c
  fcs_calc.c
  ax25_pad.c
  ax25_pad2.c
  decode_aprs.c
  dwgpsnmea.c
  dwgps.c
  dwgpsd.c
  serial_port.c
  telemetry.c
  dtime_now.c
  latlong.c
  symbols.c
  tt_text.c
  textcolor.c
  )

if(WIN32 OR CYGWIN)
  list(REMOVE_ITEM atest_SOURCES
    dwgpsd.c
    )
endif()

add_executable(atest
  ${atest_SOURCES}
  )

target_link_libraries(atest
  ${MISC_LIBRARIES}
  ${GPSD_LIBRARIES}
  ${REGEX_LIBRARIES}
  Threads::Threads
  )

if(WIN32 OR CYGWIN)
  set_target_properties(atest
    PROPERTIES COMPILE_FLAGS "-DUSE_REGEX_STATIC"
    )
endif()


# Multiple AGWPE network or serial port clients to test TNCs side by side.
# aclients
list(APPEND aclients_SOURCES
  aclients.c
  ax25_pad.c
  fcs_calc.c
  textcolor.c
  )

add_executable(aclients
  ${aclients_SOURCES}
  )

target_link_libraries(aclients
  ${MISC_LIBRARIES}
  Threads::Threads
  )

if(WIN32 OR CYGWIN)
  target_link_libraries(aclients ws2_32)
endif()


# Talk to a KISS TNC.
# Note:  kiss_frame.c has conditional compilation on KISSUTIL.
# kissutil
list(APPEND kissutil_SOURCES
  kissutil.c
  kiss_frame.c
  ax25_pad.c
  fcs_calc.c
  textcolor.c
  serial_port.c
  dtime_now.c
  dwsock.c
  )

add_executable(kissutil
  ${kissutil_SOURCES}
  )

set_target_properties(kissutil
  PROPERTIES COMPILE_FLAGS "-DKISSUTIL"
  )

target_link_libraries(kissutil
  ${MISC_LIBRARIES}
  Threads::Threads
  )

if(WIN32 OR CYGWIN)
  target_link_libraries(kissutil ws2_32)
endif()


# TNC interoperability testing for AX.25 connected mode.
# tnctest
list(APPEND tnctest_SOURCES
  tnctest.c
  textcolor.c
  dtime_now.c
  serial_port.c
  )

add_executable(tnctest
  ${tnctest_SOURCES}
  )

target_link_libraries(tnctest
  ${MISC_LIBRARIES}
  Threads::Threads
  )

if(WIN32 OR CYGWIN)
  target_link_libraries(tnctest ws2_32)
endif()


# List USB audio adapters than can use GPIO for PTT.
# Originally for Linux only (using udev).
# Version 1.7 adds it for Windows.  Needs hidapi library.

# cm108
if(UDEV_FOUND OR WIN32 OR CYGWIN)
  list(APPEND cm108_SOURCES
    cm108.c
    textcolor.c
    )

  add_executable(cm108
    ${cm108_SOURCES}
    )

  set_target_properties(cm108
    PROPERTIES COMPILE_FLAGS "-DCM108_MAIN"
    )

  target_link_libraries(cm108
    ${MISC_LIBRARIES}
    )

  if (LINUX)
    target_link_libraries(cm108
      ${UDEV_LIBRARIES}
      )
  endif()

  if (WIN32 OR CYGWIN)
    target_link_libraries(cm108
      ${HIDAPI_LIBRARIES}
      ws2_32
      setupapi
      )
  endif()
endif()


# Touch Tone to Speech sample application.
# ttcalc
list(APPEND ttcalc_SOURCES
  ttcalc.c
  ax25_pad.c
  fcs_calc.c
  textcolor.c
  )

add_executable(ttcalc
  ${ttcalc_SOURCES}
  )

target_link_libraries(ttcalc
  ${MISC_LIBRARIES}
  )

if(WIN32 OR CYGWIN)
  target_link_libraries(ttcalc ws2_32)
endif()


# Sample for packet radio server application.
# appserver
list(APPEND appserver_SOURCES
  appserver.c
  agwlib.c
  dwsock.c
  dtime_now.c
  ax25_pad.c
  fcs_calc.c
  textcolor.c
  )

add_executable(appserver
  ${appserver_SOURCES}
  )

target_link_libraries(appserver
  ${MISC_LIBRARIES}
  Threads::Threads
  )

if(WIN32 OR CYGWIN)
  target_link_libraries(appserver ws2_32)
endif()


install(TARGETS direwolf DESTINATION ${INSTALL_BIN_DIR})
install(TARGETS decode_aprs DESTINATION ${INSTALL_BIN_DIR})
install(TARGETS text2tt DESTINATION ${INSTALL_BIN_DIR})
install(TARGETS tt2text DESTINATION ${INSTALL_BIN_DIR})
install(TARGETS ll2utm DESTINATION ${INSTALL_BIN_DIR})
install(TARGETS utm2ll DESTINATION ${INSTALL_BIN_DIR})
install(TARGETS aclients DESTINATION ${INSTALL_BIN_DIR})
install(TARGETS log2gpx DESTINATION ${INSTALL_BIN_DIR})
install(TARGETS gen_packets DESTINATION ${INSTALL_BIN_DIR})
install(TARGETS atest DESTINATION ${INSTALL_BIN_DIR})
install(TARGETS ttcalc DESTINATION ${INSTALL_BIN_DIR})
install(TARGETS kissutil DESTINATION ${INSTALL_BIN_DIR})
install(TARGETS tnctest DESTINATION ${INSTALL_BIN_DIR})
install(TARGETS appserver DESTINATION ${INSTALL_BIN_DIR})
if(UDEV_FOUND OR WIN32 OR CYGWIN)
  install(TARGETS cm108 DESTINATION ${INSTALL_BIN_DIR})
endif()<|MERGE_RESOLUTION|>--- conflicted
+++ resolved
@@ -10,11 +10,8 @@
   ${PORTAUDIO_INCLUDE_DIRS}
   ${SNDIO_INCLUDE_DIRS}
   ${CUSTOM_GEOTRANZ_DIR}
-<<<<<<< HEAD
   ${GPIOD_INCLUDE_DIRS}
-=======
   ${CUSTOM_HIDAPI_DIR}
->>>>>>> 30869c7a
   )
 
 if(WIN32 OR CYGWIN)
@@ -159,12 +156,9 @@
   ${ALSA_LIBRARIES}
   ${UDEV_LIBRARIES}
   ${PORTAUDIO_LIBRARIES}
-<<<<<<< HEAD
   ${GPIOD_LIBRARIES}
-=======
   ${SNDIO_LIBRARIES}
   ${AVAHI_LIBRARIES}
->>>>>>> 30869c7a
   )
 
 if(WIN32 OR CYGWIN)
