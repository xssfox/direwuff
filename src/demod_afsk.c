--- conflicted
+++ resolved
@@ -647,36 +647,9 @@
 	    float s_amp = fast_hypot(s_I, s_Q);
 
 /*
-<<<<<<< HEAD
  * Capture the mark and space peak amplitudes for display.
  * It uses fast attack and slow decay to get an idea of the
  * overall amplitude.
-=======
- * find amplitude of "Mark" tone.
- */
-	  m_sum1 = convolve (D->ms_in_cb, D->m_sin_table, D->ms_filter_size);
-	  m_sum2 = convolve (D->ms_in_cb, D->m_cos_table, D->ms_filter_size);
-
-	  m_amp = sqrtf(m_sum1 * m_sum1 + m_sum2 * m_sum2);
-
-/*
- * Find amplitude of "Space" tone.
- */
-	  s_sum1 = convolve (D->ms_in_cb, D->s_sin_table, D->ms_filter_size);
-	  s_sum2 = convolve (D->ms_in_cb, D->s_cos_table, D->ms_filter_size);
-
-	  s_amp = sqrtf(s_sum1 * s_sum1 + s_sum2 * s_sum2);
-
-
-/* 
- * Apply some low pass filtering BEFORE the AGC to remove
- * overshoot, ringing, and other bad stuff.
- *
- * A simple IIR filter is faster but FIR produces better results.
- *
- * It is a balancing act between removing high frequency components
- * from the tone detection while letting the data thru.
->>>>>>> edc5707c
  */
 	    if (m_amp >= D->alevel_mark_peak) {
 	      D->alevel_mark_peak = m_amp * D->quick_attack + D->alevel_mark_peak * (1.0f - D->quick_attack);
@@ -779,51 +752,7 @@
 
 	  // We really don't have mark and space amplitudes available in this case.
 
-<<<<<<< HEAD
 	  if (D->num_slicers <= 1) {
-=======
-/* 
- * Which tone is stronger?
- *
- * In an ideal world, simply compare.  In my first naive attempt, that
- * worked perfectly with perfect signals. In the real world, we don't
- * have too many perfect signals.
- *
- * Here is an excellent explanation:
- * http://www.febo.com/packet/layer-one/transmit.html
- *
- * Under real conditions, we find that the higher tone usually has a
- * considerably smaller amplitude due to the passband characteristics
- * of the transmitter and receiver.  To make matters worse, it
- * varies considerably from one station to another.
- *
- * The two filters also have different amounts of DC bias.
- *
- * My solution was to apply automatic gain control (AGC) to the mark and space 
- * levels.  This works by looking at the minimum and maximum outputs
- * for each filter and scaling the results to be roughly in the -0.5 to +0.5 range.
- * Results were excellent after tweaking the attack and decay times.
- *
- * 4X6IZ took a different approach.  See QEX Jul-Aug 2012.
- *
- * He ran two different demodulators in parallel.  One of them boosted the higher
- * frequency tone by 6 dB.  Any duplicates were removed.  This produced similar results.
- * He also used a bandpass filter before the mark/space filters.  
- * I haven't tried this combination yet for 1200 baud.
- *
- * First, let's take a look at Track 1 of the TNC test CD.  Here the receiver
- * has a flat response.  We find the mark/space strength ratios very from 0.53 to 1.38
- * with a median of 0.81.  This in in line with exceptions because most
- * transmitters add pre-emphasis to boost the higher audio frequencies.
- * Track 2 should more closely resemble what comes out of the speaker on a typical
- * transceiver.  Here we see a ratio from 1.73 to 3.81 with a median of 2.48.
- * 
- * This is similar to my observations of local signals, from the speaker.
- * The amplitude ratio varies from 1.48 to 3.41 with a median of 2.70. 
- *
- * Rather than only two filters, let's try slicing the data in more places. 
- */
->>>>>>> edc5707c
 
 	    float demod_out = norm_rate;
 	    // Tested and it looks good.  Range roughly -1 to +1.
